--- conflicted
+++ resolved
@@ -62,14 +62,8 @@
 	github.com/youmark/pkcs8 v0.0.0-20240726163527-a2c0da244d78 // indirect
 	golang.org/x/crypto v0.28.0 // indirect
 	golang.org/x/net v0.30.0 // indirect
-<<<<<<< HEAD
-	golang.org/x/sys v0.26.0 // indirect
-	golang.org/x/text v0.19.0 // indirect
-	golang.org/x/tools v0.25.0 // indirect
-=======
 	golang.org/x/sys v0.27.0 // indirect
 	golang.org/x/text v0.19.0 // indirect
 	golang.org/x/tools v0.26.0 // indirect
->>>>>>> 540525e6
 	gopkg.in/yaml.v3 v3.0.1 // indirect
 )